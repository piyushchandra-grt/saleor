--- conflicted
+++ resolved
@@ -735,7 +735,6 @@
     assert errors[0]["code"] == MetadataErrorCode.NOT_FOUND.name
 
 
-<<<<<<< HEAD
 def test_update_public_metadata_for_payment_by_logged_user(
     user_api_client, payment_with_public_metadata
 ):
@@ -747,22 +746,10 @@
     # when
     response = execute_update_public_metadata_for_item(
         user_api_client, None, payment_id, "Payment", value="NewMetaValue"
-=======
-def test_add_public_metadata_for_warehouse(
-    staff_api_client, permission_manage_products, warehouse
-):
-    # given
-    warehouse_id = graphene.Node.to_global_id("Warehouse", warehouse.pk)
-
-    # when
-    response = execute_update_public_metadata_for_item(
-        staff_api_client, permission_manage_products, warehouse_id, "Warehouse"
->>>>>>> 7615bfc2
     )
 
     # then
     assert item_contains_proper_public_metadata(
-<<<<<<< HEAD
         response["data"]["updateMetadata"]["item"],
         payment_with_public_metadata,
         payment_id,
@@ -808,7 +795,20 @@
     # then
     assert_no_permission(response)
 
-=======
+
+def test_add_public_metadata_for_warehouse(
+    staff_api_client, permission_manage_products, warehouse
+):
+    # given
+    warehouse_id = graphene.Node.to_global_id("Warehouse", warehouse.pk)
+
+    # when
+    response = execute_update_public_metadata_for_item(
+        staff_api_client, permission_manage_products, warehouse_id, "Warehouse"
+    )
+
+    # then
+    assert item_contains_proper_public_metadata(
         response["data"]["updateMetadata"]["item"], warehouse, warehouse_id
     )
 
@@ -829,7 +829,6 @@
         response["data"]["updateMetadata"]["item"], gift_card, gift_card_id
     )
 
->>>>>>> 7615bfc2
 
 DELETE_PUBLIC_METADATA_MUTATION = """
 mutation DeletePublicMetadata($id: ID!, $keys: [String!]!) {
@@ -1780,7 +1779,7 @@
     admin_id = graphene.Node.to_global_id("User", admin_user.pk)
 
     # when
-    response = response = execute_update_private_metadata_for_item(
+    response = execute_update_private_metadata_for_item(
         staff_api_client,
         permission_manage_staff,
         admin_id,
@@ -2236,7 +2235,6 @@
     assert errors[0]["code"] == MetadataErrorCode.NOT_FOUND.name
 
 
-<<<<<<< HEAD
 def test_update_private_metadata_for_payment_by_staff(
     staff_api_client, permission_manage_payments, payment_with_private_metadata
 ):
@@ -2250,22 +2248,10 @@
         payment_id,
         "Payment",
         value="NewMetaValue",
-=======
-def test_add_private_metadata_for_warehouse(
-    staff_api_client, permission_manage_products, warehouse
-):
-    # given
-    warehouse_id = graphene.Node.to_global_id("Warehouse", warehouse.pk)
-
-    # when
-    response = execute_update_private_metadata_for_item(
-        staff_api_client, permission_manage_products, warehouse_id, "Warehouse"
->>>>>>> 7615bfc2
     )
 
     # then
     assert item_contains_proper_private_metadata(
-<<<<<<< HEAD
         response["data"]["updatePrivateMetadata"]["item"],
         payment_with_private_metadata,
         payment_id,
@@ -2286,26 +2272,10 @@
         payment_id,
         "Payment",
         value="NewMetaValue",
-=======
-        response["data"]["updatePrivateMetadata"]["item"], warehouse, warehouse_id
-    )
-
-
-def test_add_private_metadata_for_gift_card(
-    staff_api_client, permission_manage_gift_card, gift_card
-):
-    # given
-    gift_card_id = graphene.Node.to_global_id("GiftCard", gift_card.pk)
-
-    # when
-    response = execute_update_private_metadata_for_item(
-        staff_api_client, permission_manage_gift_card, gift_card_id, "GiftCard"
->>>>>>> 7615bfc2
     )
 
     # then
     assert item_contains_proper_private_metadata(
-<<<<<<< HEAD
         response["data"]["updatePrivateMetadata"]["item"],
         payment_with_private_metadata,
         payment_id,
@@ -2351,12 +2321,40 @@
     assert_no_permission(response)
 
 
-=======
+def test_add_private_metadata_for_warehouse(
+    staff_api_client, permission_manage_products, warehouse
+):
+    # given
+    warehouse_id = graphene.Node.to_global_id("Warehouse", warehouse.pk)
+
+    # when
+    response = execute_update_private_metadata_for_item(
+        staff_api_client, permission_manage_products, warehouse_id, "Warehouse"
+    )
+
+    # then
+    assert item_contains_proper_private_metadata(
+        response["data"]["updatePrivateMetadata"]["item"], warehouse, warehouse_id
+    )
+
+
+def test_add_private_metadata_for_gift_card(
+    staff_api_client, permission_manage_gift_card, gift_card
+):
+    # given
+    gift_card_id = graphene.Node.to_global_id("GiftCard", gift_card.pk)
+
+    # when
+    response = execute_update_private_metadata_for_item(
+        staff_api_client, permission_manage_gift_card, gift_card_id, "GiftCard"
+    )
+
+    # then
+    assert item_contains_proper_private_metadata(
         response["data"]["updatePrivateMetadata"]["item"], gift_card, gift_card_id
     )
 
 
->>>>>>> 7615bfc2
 DELETE_PRIVATE_METADATA_MUTATION = """
 mutation DeletePrivateMetadata($id: ID!, $keys: [String!]!) {
     deletePrivateMetadata(
