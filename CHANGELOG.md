--- conflicted
+++ resolved
@@ -14,23 +14,6 @@
 - Add mutation for bulk cancel orders - #3967 by @akjanik
 - Hide errors in TokenVerify mutation - #3981 by @fowczarek
 - Use newest GraphQL Playground - #3971 by @salwator
-<<<<<<< HEAD
-
-* Cleanup and maintenance of the GraphQL API code - #3942 by @NyanKiyoshi
-* Removed the dead `children` field from the `Menu` type - #3973 by @NyanKiyoshi
-* Add mutations for bulk publishing and unpublishing products - #3969 by akjanik
-* Add mutation for bulk publishing and unpublishing collections - #3970 by @akjanik
-* Unittests use none as media root - #3975 by @korycins
-* Rename Cart to Checkout - #3963 by @michaljelonek
-* Implement menus items reordering into the GraphQL API - #3958 by @NyanKiyoshi
-* Simplify permission management in API through the meta classes - #3980 by @NyanKiyoshi
-* Add settings to enable Django Debug Toolbar - #3983 by @koradon
-* Implement variant availability, introducing discounts in variants - #3948 by @NyanKiyoshi
-* Add bulk actions - #3955 by @dominik-zeglen
-* Update file field styles with materializecss template filter - #3998 by @zodiacfireworks
-* Add filtering interface for graphQL API - #3952 by @korycins
-* Add navigation drawer support - #3839 by @benekex2
-=======
 - Cleanup and maintenance of the GraphQL API code - #3942 by @NyanKiyoshi
 - Removed the dead `children` field from the `Menu` type - #3973 by @NyanKiyoshi
 - Add mutations for bulk publishing and unpublishing products - #3969 by akjanik
@@ -46,7 +29,8 @@
 - Add filtering interface for graphQL API - #3952 by @korycins
 - Restrict single payment resolving - #4009 @NyanKiyoshi
 - Add mandatory fields errors in new product form - #4024 by @benekex2
->>>>>>> 618def10
+- Add navigation drawer support - #3839 by @benekex2
+
 
 ## 2.5.0
 
