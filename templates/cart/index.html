--- conflicted
+++ resolved
@@ -14,7 +14,6 @@
 {% endblock breadcrumb %}
 
 {% block content %}
-<<<<<<< HEAD
 <div class="alert alert-success hidden-xs-up remove-product-alert">
     {% trans "Product has been deleted from cart" %}
    <button type="button" class="close close-msg" aria-hidden="true">&times;</button>
@@ -47,7 +46,7 @@
               {% else %}
                   <img class="cart-item-image" src="{% static 'images/product-image-placeholder-small.png' %}" alt="">
               {% endif %}
-              <h3>{{ line.variant.product }} 
+              <h3>{{ line.variant.product }}
                 <br><small>{{ line.variant.display_variant }}</small></h3>
             </a>
           </div>
@@ -103,88 +102,13 @@
       <div class="col-md-5 ">
         <div class="cart__delivery-info__list row">
           <div class="col-xs-6 cart__delivery-info__method">
-            {% for option in default_country_options %} 
+            {% for option in default_country_options %}
               <p>{{ option.shipping_method__name }}</p>
             {% endfor %}
           </div>
           <div class="col-xs-6 cart__delivery-info__price">
-            {% for option in default_country_options %} 
+            {% for option in default_country_options %}
               <p>{% gross option.price %}</p>
-=======
-{% if cart_lines %}
-    <table class="table table-striped cart" id="cart-items">
-        <thead>
-        <tr>
-            <th class="col-xs-5 col-sm-2 col-md-1">{% trans "Product" %}</th>
-            <th class="col-sm-5 hidden-xs"></th>
-            <th class="col-xs-6 col-sm-3 col-md-2">{% trans "Quantity" %}</th>
-            <th class="col-sm-1 hidden-xs text-right">{% trans "Price" %}</th>
-            <th class="col-xs-1 text-right">{% trans "Subtotal" %}</th>
-        </tr>
-        </thead>
-        <tfoot>
-        <tr>
-            <td class="hidden-xs" colspan="2"></td>
-            <td class="col-xs-9 col-md-9 text-right lead" colspan="2">{% trans "Total" %}:
-            <td class="col-xs-3 col-md-2 text-right lead">
-                <span class="cart-total" data-value="{% gross cart_total %}"{% if local_cart_total %} data-value-local="{% gross local_cart_total %}"{% endif %}>
-                    {% spaceless %}
-                        {% gross cart_total html=True %}
-                        {% if local_cart_total %}
-                            <br>
-                            <small class="text-info">
-                                &asymp;
-                                {% gross local_cart_total html=True %}
-                            </small>
-                        {% endif %}
-                    {% endspaceless %}
-                </span>
-            </td>
-        </tr>
-        </tfoot>
-        <tbody>
-            {% for line in cart_lines %}
-                <tr class="cart-item">
-                    <td class="hidden-xs">
-                        <a href="{{ line.variant.get_absolute_url }}">
-                            {% if line.variant.product.images.first %}
-                                <img class="cart-item-image" itemprop="image" src="{{ line.variant.product.images.first.image.crop.100x100 }}" alt="">
-                            {% else %}
-                                <img class="cart-item-image" src="{% static 'images/product-image-placeholder-small.png' %}" alt="">
-                            {% endif %}
-                        </a>
-                    </td>
-                    <td>
-                        <a href="{{ line.variant.get_absolute_url }}">
-                            {{ line.variant.product }} - {{ line.variant.display_variant }}
-                        </a>
-                    </td>
-                    <td>
-                        <div class="cart-item-amount">
-                            <form role="form" action="{% url "cart:update-line" variant_id=line.variant.pk %}" method="post" class="form-cart">
-                                <div class="input-group cart-item-quantity js-hidden{% if form.quantity.errors %} has-error{% endif %}">
-                                    {{ line.form.quantity }}
-                                    <span class="input-group-btn">
-                                        <button class="btn btn-info" type="submit">{% trans "Update" %}</button>
-                                    </span>
-                                </div>
-                                {% if line.form.quantity.errors %}
-                                    {% for error in form.quantity.errors %}
-                                        <span class="text-danger">{{ error }}</span>
-                                    {% endfor %}
-                                {% endif %}
-                                {% csrf_token %}
-                            </form>
-
-                            <button type="submit" class="btn btn-link btn-sm cart-item-remove">
-                                <span class="text-muted">{% trans "Remove from cart" %}</span>
-                            </button>
-                        </div>
-                    </td>
-                    <td class="text-right hidden-xs">{% gross line.get_price_per_item html=True %}</td>
-                    <td class="text-right cart-item-subtotal" data-variant-id="{{ line.variant.pk }}">{% gross line.get_total html=True %}</td>
-                </tr>
->>>>>>> f9f52802
             {% endfor %}
           </div>
         </div>
